import os
from dataclasses import dataclass
import datetime
import tempfile
import warnings
from packaging import version

import isce3
import numpy as np
from osgeo import gdal
from scipy.interpolate import InterpolatedUnivariateSpline, interp1d

from s1reader import s1_annotation

# Other functionalities
def polyfit(xin, yin, zin, azimuth_order, range_order,
            sig=None, snr=None, cond=1.0e-12,
            max_order=True):
    """
    Fit 2-D polynomial
    Parameters:
    xin: np.ndarray
       Array locations along x direction
    yin: np.ndarray
       Array locations along y direction
    zin: np.ndarray
       Array locations along z direction
    azimuth_order: int
       Azimuth polynomial order
    range_order: int
       Slant range polynomial order
    sig: -
       ---------------------------
    snr: float
       Signal to noise ratio
    cond: float
       ---------------------------
    max_order: bool
       ---------------------------

    Returns:
    poly: isce3.core.Poly2D
       class represents a polynomial function of range
       'x' and azimuth 'y'
    """
    x = np.array(xin)
    xmin = np.min(x)
    xnorm = np.max(x) - xmin
    if xnorm == 0:
        xnorm = 1.0
    x = (x - xmin) / xnorm

    y = np.array(yin)
    ymin = np.min(y)
    ynorm = np.max(y) - ymin
    if ynorm == 0:
        ynorm = 1.0
    y = (y - ymin) / ynorm

    z = np.array(zin)
    big_order = max(azimuth_order, range_order)

    arr_list = []
    for ii in range(azimuth_order + 1):
        yfact = np.power(y, ii)
        for jj in range(range_order + 1):
            xfact = np.power(x, jj) * yfact
            if max_order:
                if ((ii + jj) <= big_order):
                    arr_list.append(xfact.reshape((x.size, 1)))
            else:
                arr_list.append(xfact.reshape((x.size, 1)))

    A = np.hstack(arr_list)
    if sig is not None and snr is not None:
        raise Exception('Only one of sig / snr can be provided')
    if sig is not None:
        snr = 1.0 + 1.0 / sig
    if snr is not None:
        A = A / snr[:, None]
        z = z / snr

    return_val = True
    val, res, _, eigs = np.linalg.lstsq(A, z, rcond=cond)
    if len(res) > 0:
        print('Chi squared: %f' % (np.sqrt(res / (1.0 * len(z)))))
    else:
        print('No chi squared value....')
        print('Try reducing rank of polynomial.')
        return_val = False

    coeffs = []
    count = 0
    for ii in range(azimuth_order + 1):
        row = []
        for jj in range(range_order + 1):
            if max_order:
                if (ii + jj) <= big_order:
                    row.append(val[count])
                    count = count + 1
                else:
                    row.append(0.0)
            else:
                row.append(val[count])
                count = count + 1
        coeffs.append(row)
    poly = isce3.core.Poly2d(coeffs, xmin, ymin, xnorm, ynorm)
    return poly

@dataclass
class AzimuthCarrierComponents:
    kt: np.ndarray
    eta: float
    eta_ref: float

    @property
    def antenna_steering_doppler(self):
        return self.kt * (self.eta - self.eta_ref)

    @property
    def carrier(self):
        return np.pi * self.kt * ((self.eta - self.eta_ref) ** 2)

@dataclass(frozen=True)
class Doppler:
    poly1d: isce3.core.Poly1d
    lut2d: isce3.core.LUT2d

@dataclass(frozen=True)
class Sentinel1BurstSlc:
    '''Raw values extracted from SAFE XML.
    '''
    #ipf_version:float
    ipf_version: version.Version
    sensing_start: datetime.datetime
    radar_center_frequency: float
    wavelength: float
    azimuth_steer_rate: float
    azimuth_time_interval: float
    slant_range_time: float
    starting_range: float
    iw2_mid_range: float
    range_sampling_rate: float
    range_pixel_spacing: float
    shape: tuple()
    azimuth_fm_rate: isce3.core.Poly1d
    doppler: Doppler
    range_bandwidth: float
    polarization: str # {VV, VH, HH, HV}
    burst_id: str # t{track_number}_{burst_index}_iw{1,2,3}
    platform_id: str # S1{A,B}
    center: tuple # {center lon, center lat} in degrees
    border: list # list of lon, lat coordinate tuples (in degrees) representing burst border
    orbit: isce3.core.Orbit
    orbit_direction: str
    abs_orbit_number: int  # Absolute orbit number
    # VRT params
    tiff_path: str  # path to measurement tiff in SAFE/zip
    i_burst: int
    first_valid_sample: int
    last_valid_sample: int
    first_valid_line: int
    last_valid_line: int
    # window parameters
    range_window_type: str
    range_window_coefficient: float
    rank: int # The number of PRI between transmitted pulse and return echo.
    prf_raw_data: float  # Pulse repetition frequency (PRF) of the raw data [Hz]
    range_chirp_rate: float # Range chirp rate [Hz]

    # Correction information
    burst_calibration: s1_annotation.BurstCalibration  # Radiometric correction
    burst_noise: s1_annotation.BurstNoise  # Thermal noise correction
    burst_eap: s1_annotation.BurstEAP  # EAP correction


    def as_isce3_radargrid(self):
        '''Init and return isce3.product.RadarGridParameters.

        Returns:
        --------
        _ : RadarGridParameters
            RadarGridParameters constructed from class members.
        '''

        prf = 1 / self.azimuth_time_interval

        length, width = self.shape

        time_delta = datetime.timedelta(days=2)
        ref_epoch = isce3.core.DateTime(self.sensing_start - time_delta)
        # sensing start with respect to reference epoch
        sensing_start = time_delta.total_seconds()

        # init radar grid
        return isce3.product.RadarGridParameters(sensing_start,
                                                 self.wavelength,
                                                 prf,
                                                 self.starting_range,
                                                 self.range_pixel_spacing,
                                                 isce3.core.LookSide.Right,
                                                 length,
                                                 width,
                                                 ref_epoch)

    def slc_to_file(self, out_path: str, fmt: str = 'ENVI'):
        '''Write burst to GTiff file.

        Parameters:
        -----------
        out_path : string
            Path of output GTiff file.
        '''
        if not self.tiff_path:
            warn_str = f'Unable write SLC to file. Burst does not contain image data; only metadata.'
            warnings.warn(warn_str)
            return

        # get output directory of out_path
        dst_dir, _ = os.path.split(out_path)

        # create VRT; make temporary if output not VRT
        if fmt != 'VRT':
            temp_vrt = tempfile.NamedTemporaryFile(dir=dst_dir)
            vrt_fname = temp_vrt.name
        else:
            vrt_fname = out_path
        self.slc_to_vrt_file(vrt_fname)

        if fmt == 'VRT':
            return

        # open temporary VRT and translate to GTiff
        src_ds = gdal.Open(vrt_fname)
        gdal.Translate(out_path, src_ds, format=fmt)

        # clean up
        src_ds = None


    def slc_to_vrt_file(self, out_path):
        '''Write burst to VRT file.

        Parameters:
        -----------
        out_path : string
            Path of output VRT file.
        '''
        if not self.tiff_path:
            warn_str = f'Unable write SLC to file. Burst does not contain image data; only metadata.'
            warnings.warn(warn_str)
            return

        line_offset = self.i_burst * self.shape[0]

        inwidth = self.last_valid_sample - self.first_valid_sample + 1
        inlength = self.last_valid_line - self.first_valid_line + 1
        outlength, outwidth = self.shape
        yoffset = line_offset + self.first_valid_line
        localyoffset = self.first_valid_line
        xoffset = self.first_valid_sample
        gdal_obj = gdal.Open(self.tiff_path, gdal.GA_ReadOnly)
        fullwidth = gdal_obj.RasterXSize
        fulllength = gdal_obj.RasterYSize

        # TODO maybe cleaner to write with ElementTree
        tmpl = f'''<VRTDataset rasterXSize="{outwidth}" rasterYSize="{outlength}">
    <VRTRasterBand dataType="CFloat32" band="1">
        <NoDataValue>0.0</NoDataValue>
        <SimpleSource>
            <SourceFilename relativeToVRT="1">{self.tiff_path}</SourceFilename>
            <SourceBand>1</SourceBand>
            <SourceProperties RasterXSize="{fullwidth}" RasterYSize="{fulllength}" DataType="CInt16"/>
            <SrcRect xOff="{xoffset}" yOff="{yoffset}" xSize="{inwidth}" ySize="{inlength}"/>
            <DstRect xOff="{xoffset}" yOff="{localyoffset}" xSize="{inwidth}" ySize="{inlength}"/>
        </SimpleSource>
    </VRTRasterBand>
</VRTDataset>'''

        with open(out_path, 'w') as fid:
            fid.write(tmpl)

    def get_az_carrier_poly(self, offset=0.0, xstep=500, ystep=50,
                            az_order=5, rg_order=3, index_as_coord=False):
        """
        Estimate burst azimuth carrier polymonials
        Parameters
        ----------
        offset: float
            Offset between reference and secondary bursts
        xstep: int
            Spacing along x direction
        ystep: int
            Spacing along y direction
        az_order: int
            Azimuth polynomial order
        rg_order: int
            Slant range polynomial order
        index_as_coord: bool
            If true, polyfit with az/range indices. Else, polyfit with az/range.

        Returns
        -------
        poly: isce3.core.Poly2D
           class represents a polynomial function of range
           'x' and azimuth 'y'
        """

        rdr_grid = self.as_isce3_radargrid()

        lines, samples = self.shape
        x = np.arange(0, samples, xstep, dtype=int)
        y = np.arange(0, lines, ystep, dtype=int)
        x_mesh, y_mesh = np.meshgrid(x, y)

        # Estimate azimuth carrier
        az_carr_comp = self.az_carrier_components(
                                        offset=offset,
                                        position=(y_mesh, x_mesh))

        # Fit azimuth carrier polynomial with x/y or range/azimuth
        if index_as_coord:
            az_carrier_poly = polyfit(x_mesh.flatten()+1, y_mesh.flatten()+1,
                                      az_carr_comp.carrier.flatten(), az_order,
                                      rg_order)
        else:
            # Convert x/y to range/azimuth
            rg = self.starting_range + (x + 1) * self.range_pixel_spacing
            az = rdr_grid.sensing_start + (y + 1) * self.azimuth_time_interval
            rg_mesh, az_mesh = np.meshgrid(rg, az)

            # Estimate azimuth carrier polynomials
            az_carrier_poly = polyfit(rg_mesh.flatten(), az_mesh.flatten(),
                                  az_carr_comp.carrier.flatten(), az_order,
                                  rg_order)

        return az_carrier_poly

    def as_dict(self):
        """
        Return SLC class attributes as dict

        Returns
        -------
        self_as_dict: dict
           Dict representation as a dict
        """
        self_as_dict = {}
        for key, val in self.__dict__.items():
            if key == 'sensing_start':
                val = str(val)
            elif key == 'center':
                val = val.coords[0]
            elif isinstance(val, np.float64):
                val = float(val)
            elif key == 'azimuth_fm_rate':
                temp = {}
                temp['order'] = val.order
                temp['mean'] = val.mean
                temp['std'] = val.std
                temp['coeffs'] = val.coeffs
                val = temp
            elif key == 'border':
                val = self.border[0].wkt
            elif key == 'doppler':
                temp = {}

                temp['poly1d'] = {}
                temp['poly1d']['order'] = val.poly1d.order
                temp['poly1d']['mean'] = val.poly1d.mean
                temp['poly1d']['std'] = val.poly1d.std
                temp['poly1d']['coeffs'] = val.poly1d.coeffs

                temp['lut2d'] = {}
                temp['lut2d']['x_start'] = val.lut2d.x_start
                temp['lut2d']['x_spacing'] = val.lut2d.x_spacing
                temp['lut2d']['y_start'] = val.lut2d.y_start
                temp['lut2d']['y_spacing'] = val.lut2d.y_spacing
                temp['lut2d']['length'] = val.lut2d.length
                temp['lut2d']['width'] = val.lut2d.width
                temp['lut2d']['data'] = val.lut2d.data.flatten().tolist()

                val = temp
            elif key == 'orbit':
                temp = {}
                temp['ref_epoch'] = str(val.reference_epoch)
                temp['time'] = {}
                temp['time']['first'] = val.time.first
                temp['time']['spacing'] = val.time.spacing
                temp['time']['last'] = val.time.last
                temp['time']['size'] = val.time.size
                temp['position_x'] = val.position[:,0].tolist()
                temp['position_y'] = val.position[:,1].tolist()
                temp['position_z'] = val.position[:,2].tolist()
                temp['velocity_x'] = val.velocity[:,0].tolist()
                temp['velocity_y'] = val.velocity[:,1].tolist()
                temp['velocity_z'] = val.velocity[:,2].tolist()
                val = temp
            self_as_dict[key] = val
        return self_as_dict

    def bistatic_delay(self, xstep=1, ystep=1):
        '''Computes the bistatic delay correction in azimuth direction
        due to the movement of the platform between pulse transmission and echo reception
        as described in equation (21) in Gisinger et al. (2021, TGRS).

        References
        -------
        Gisinger, C., Schubert, A., Breit, H., Garthwaite, M., Balss, U., Willberg, M., et al.
          (2021). In-Depth Verification of Sentinel-1 and TerraSAR-X Geolocation Accuracy Using
          the Australian Corner Reflector Array. IEEE Trans. Geosci. Remote Sens., 59(2), 1154-
          1181. doi:10.1109/TGRS.2019.2961248
        ETAD-DLR-DD-0008, Algorithm Technical Baseline Document. Available: https://sentinels.
          copernicus.eu/documents/247904/4629150/Sentinel-1-ETAD-Algorithm-Technical-Baseline-
          Document.pdf

        Parameters
        -------
        xstep : int
           spacing along x direction (range direction) in units of pixels

        ystep : int
           spacing along y direction (azimuth direction) in units of pixels

        Returns
        -------
           LUT2D object of bistatic delay correction in seconds as a function
           of the range and zimuth indices. This correction needs to be added
           to the SLC tagged azimuth time to get the corrected azimuth times.
        '''

        pri = 1.0 / self.prf_raw_data
        tau0 = self.rank * pri
        tau_mid = self.iw2_mid_range * 2.0 / isce3.core.speed_of_light

        nx = np.ceil(self.width / xstep).astype(int)
        ny = np.ceil(self.length / ystep).astype(int)
        x = np.arange(0, nx*xstep, xstep, dtype=int)
        y = np.arange(0, ny*ystep, ystep, dtype=int)

        slant_range = self.starting_range + x * self.range_pixel_spacing
        tau = slant_range * 2.0 / isce3.core.speed_of_light

        # the first term (tau_mid/2) is the bulk bistatic delay which was
        # removed from the orginial azimuth time by the ESA IPF. Based on
        # Gisinger et al. (2021) and ETAD ATBD, ESA IPF has used the mid of
        # the second subswath to compute the bulk bistatic delay. However
        # currently we have not been able to verify this from ESA documents.
        # This implementation follows the Gisinger et al. (2021) for now, we
        # can revise when we hear back from ESA folks.
        bistatic_correction_vec = tau_mid / 2 + tau / 2 - tau0
        bistatic_correction = np.tile(bistatic_correction_vec.reshape(1,-1), (ny,1))

        return isce3.core.LUT2d(x, y, bistatic_correction)

    def geometrical_and_steering_doppler(self, xstep=500, ystep=50):
        """
        Compute total Doppler which is the sum of two components:
        (1) the geometrical Doppler induced by the relative movement
        of the sensor and target
        (2) the TOPS specicifc Doppler caused by the electric steering
        of the beam along the azimuth direction resulting in Doppler varying
        with azimuth time.
        Parameters
        ----------
        xstep: int
            Spacing along x direction [pixels]
        ystep: int
            Spacing along y direction [pixels]

        Returns
        -------
        x : int
           The index of samples in range direction as an 1D array
        y : int
           The index of samples in azimuth direction as an 1D array
        total_doppler : float
           Total Doppler which is the sum of the geometrical Doppler and
           beam steering induced Doppler [Hz] as a 2D array
        """

        x = np.arange(0, self.width, xstep, dtype=int)
        y = np.arange(0, self.length, ystep, dtype=int)
        x_mesh, y_mesh = np.meshgrid(x, y)
        az_carr_comp = self.az_carrier_components(
                                        offset=0.0,
                                        position=(y_mesh, x_mesh))

        slant_range = self.starting_range + x * self.range_pixel_spacing
        geometrical_doppler = self.doppler.poly1d.eval(slant_range)

        total_doppler = az_carr_comp.antenna_steering_doppler + geometrical_doppler

        return x, y, total_doppler

    def doppler_induced_range_shift(self, xstep=500, ystep=50):
        """
        Computes the range delay caused by the Doppler shift as described
        by Gisinger et al 2021

        Parameters
        ----------
        xstep: int
            Spacing along x direction [pixels]
        ystep: int
            Spacing along y direction [pixels]

        Returns
        -------
        isce3.core.LUT2d:
           LUT2D object of range delay correction [seconds] as a function
           of the x and y indices.

        """

        x, y, doppler_shift = self.geometrical_and_steering_doppler(
                                                    xstep=xstep, ystep=ystep)
        tau_corr = doppler_shift / self.range_chirp_rate

        return isce3.core.LUT2d(x, y, tau_corr)

    def az_carrier_components(self, offset, position):
        '''
        Estimate azimuth carrier and store in numpy arrary. Also return
        contributing components.

        Parameters
        ----------
        offset: float
           Offset between reference and secondary burst
        position: tuple
           Tuple of locations along y and x directions

        Returns
        -------
        eta: float
            zero-Doppler azimuth time centered in the middle of the burst
        eta_ref: float
            refernce time
        kt: np.ndarray
            Doppler centroid rate in the focused TOPS SLC data [Hz/s]
        carr: np.ndarray
           Azimuth carrier

        Reference
        ---------
        https://sentinels.copernicus.eu/documents/247904/0/Sentinel-1-TOPS-SLC_Deramping/b041f20f-e820-46b7-a3ed-af36b8eb7fa0
        '''
        # Get self.sensing mid relative to orbit reference epoch
        fmt = "%Y-%m-%dT%H:%M:%S.%f"
        orbit_ref_epoch = datetime.datetime.strptime(self.orbit.reference_epoch.__str__()[:-3], fmt)

        t_mid = self.sensing_mid - orbit_ref_epoch
        _, v = self.orbit.interpolate(t_mid.total_seconds())
        vs = np.linalg.norm(v)
        ks = 2 * vs * self.azimuth_steer_rate / self.wavelength

        y, x = position

        n_lines, _ = self.shape
        eta = (y - (n_lines // 2) + offset) * self.azimuth_time_interval
        rng = self.starting_range + x * self.range_pixel_spacing

        f_etac = np.array(
            self.doppler.poly1d.eval(rng.flatten().tolist())).reshape(rng.shape)
        ka = np.array(
            self.azimuth_fm_rate.eval(rng.flatten().tolist())).reshape(rng.shape)

        eta_ref = (self.doppler.poly1d.eval(
            self.starting_range) / self.azimuth_fm_rate.eval(
            self.starting_range)) - (f_etac / ka)
        kt = ks / (1.0 - ks / ka)


        return AzimuthCarrierComponents(kt, eta, eta_ref)


    @property
    def sensing_mid(self):
        '''Returns sensing mid as datetime.datetime object.

        Returns:
        --------
        _ : datetime.datetime
            Sensing mid as datetime.datetime object.
        '''
        d_seconds = 0.5 * self.length * self.azimuth_time_interval
        return self.sensing_start + datetime.timedelta(seconds=d_seconds)

    @property
    def sensing_stop(self):
        '''Returns sensing end as datetime.datetime object.

        Returns:
        --------
        _ : datetime.datetime
            Sensing end as datetime.datetime object.
        '''
        d_seconds = (self.length - 1) * self.azimuth_time_interval
        return self.sensing_start + datetime.timedelta(seconds=d_seconds)

    @property
    def burst_duration(self):
        '''Returns burst sensing duration as float in seconds.

        Returns:
        --------
        _ : float
            Burst sensing duration as float in seconds.
        '''
        return self.azimuth_time_interval * self.length

    @property
    def length(self):
        return self.shape[0]

    @property
    def width(self):
        return self.shape[1]

    @property
    def swath_name(self):
        '''Swath name in iw1, iw2, iw3.'''
        return self.burst_id.split('_')[1]

    @property
    def thermal_noise_lut(self):
        '''Returns the burst-sized LUT for thermal noise correction
            
        Returns
        -------
        arr_lut_total: np.array
            2d array containing thermal noise correction look up table values
        nrows, ncols = self.shape

        # Interpolate the range noise vector
        rg_lut_interp_obj = InterpolatedUnivariateSpline(self.burst_noise.range_pixel,
                                                   self.burst_noise.range_lut,
                                                   k=1)
        if self.burst_noise.azimuth_last_range_sample is not None:
            vec_rg = np.arange(self.burst_noise.azimuth_last_range_sample + 1)
        else:
<<<<<<< HEAD
            vec_rg = np.arange(ncols)
        rg_lut_interp = intp_rg_lut(vec_rg).reshape((1, ncols))
=======
            grid_rg = np.arange(ncols)
        rg_lut_interpolated = intp_rg_lut(grid_rg).reshape((1, ncols))
>>>>>>> 4109740f

        # Interpolate the azimuth noise vector
        if (self.burst_noise.azimuth_line is None) or (self.burst_noise.azimuth_lut is None):
            az_lut_interpolated = np.ones(nrows).reshape((nrows, 1))
        else:  # IPF >= 2.90
            az_lut_intp_obj = InterpolatedUnivariateSpline(self.burst_noise.azimuth_line,
                                                       self.burst_noise.azimuth_lut,
                                                       k=1)
            grid_az = np.arange(self.burst_noise.line_from, self.burst_noise.line_to + 1)
            az_lut_interp = intp_az_lut(grid_az).reshape((nrows, 1))

        arr_lut_total = np.matmul(az_lut_interp, rg_lut_interpolated)

        return arr_lut_total

    @property
    def eap_compensation_lut(self):
        '''Returns LUT for EAP compensation.
        Based on ESA docuemnt :
        "Impact of the Elevation Antenna Pattern Phase Compensation
         on the Interferometric Phase Preservation"
        Document URL:
        https://sentinel.esa.int/documents/247904/1653440/Sentinel-1-IPF_EAP_Phase_correction
        '''

        n_elt = len(self.burst_eap.gain_eap)

        theta_am = (np.arange(n_elt) - (n_elt - 1) / 2) * self.burst_eap.delta_theta

        delta_anx = self.burst_eap.eta_start-self.burst_eap.ascending_node_time
        theta_offnadir = self.burst_eap._anx2roll(delta_anx.seconds + delta_anx.microseconds * 1.0e-6)

        theta_eap = theta_am + theta_offnadir

        tau = self.burst_eap.tau_0 + np.arange(self.burst_eap.num_sample) / self.burst_eap.freq_sampling

        theta = np.interp(tau, self.burst_eap.tau_sub, self.burst_eap.theta_sub)

        interpolator_gain = interp1d(theta_eap, self.burst_eap.gain_eap)
        gain_eap_interpolated = interpolator_gain(theta)
        phi_eap = np.angle(gain_eap_interpolated)
        cJ = np.complex64(1.0j)
        gain_eap = np.exp(cJ * phi_eap)

        return gain_eap<|MERGE_RESOLUTION|>--- conflicted
+++ resolved
@@ -640,13 +640,8 @@
         if self.burst_noise.azimuth_last_range_sample is not None:
             vec_rg = np.arange(self.burst_noise.azimuth_last_range_sample + 1)
         else:
-<<<<<<< HEAD
             vec_rg = np.arange(ncols)
         rg_lut_interp = intp_rg_lut(vec_rg).reshape((1, ncols))
-=======
-            grid_rg = np.arange(ncols)
-        rg_lut_interpolated = intp_rg_lut(grid_rg).reshape((1, ncols))
->>>>>>> 4109740f
 
         # Interpolate the azimuth noise vector
         if (self.burst_noise.azimuth_line is None) or (self.burst_noise.azimuth_lut is None):
